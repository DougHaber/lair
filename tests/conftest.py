import sys
import types
modules_to_stub = [
        "diffusers",
        "transformers",
        "torch",
        "comfy_script",
        "lair.comfy_caller",
        "trafilatura",
        "PIL",
        "duckduckgo_search",
        "pdfplumber",
        "requests",
        "libtmux",
        "lmdb",
        "openai",
]

for name in modules_to_stub:
    module = sys.modules.setdefault(name, types.ModuleType(name))
    if name == "duckduckgo_search":
        module.DDGS = object
<<<<<<< HEAD
    if name == "pdfplumber":
        module.open = lambda *a, **k: None
=======
    elif name == "pdfplumber":
        # pdfplumber is only used in tests and may not be installed. Provide a
        # minimal stub so monkeypatching works without raising AttributeError.
        module.open = lambda *args, **kwargs: None
>>>>>>> 77d79a41
<|MERGE_RESOLUTION|>--- conflicted
+++ resolved
@@ -20,12 +20,7 @@
     module = sys.modules.setdefault(name, types.ModuleType(name))
     if name == "duckduckgo_search":
         module.DDGS = object
-<<<<<<< HEAD
-    if name == "pdfplumber":
-        module.open = lambda *a, **k: None
-=======
     elif name == "pdfplumber":
         # pdfplumber is only used in tests and may not be installed. Provide a
         # minimal stub so monkeypatching works without raising AttributeError.
-        module.open = lambda *args, **kwargs: None
->>>>>>> 77d79a41
+        module.open = lambda *args, **kwargs: None