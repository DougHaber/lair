import importlib
import os

import pytest

import lair

config_module = importlib.import_module("lair.config")


def make_config_env(tmp_path, monkeypatch):
    """Prepare HOME and patch read_package_file for config initialization."""
    monkeypatch.setenv("HOME", str(tmp_path))
    os.makedirs(tmp_path, exist_ok=True)
    orig_read = lair.util.read_package_file

    def fake_read(path, name):
        if name == "config.yaml":
            return "default_mode: test\ntest:\n  chat.attachments_enabled: false\n"
        return orig_read(path, name)

    monkeypatch.setattr(lair.util, "read_package_file", fake_read)
    monkeypatch.setattr(lair.events, "fire", lambda *a, **k: None)


def test_configuration_initializes_and_loads(tmp_path, monkeypatch):
    make_config_env(tmp_path, monkeypatch)
    cfg = config_module.Configuration()
    config_file = tmp_path / ".lair" / "config.yaml"
    assert config_file.is_file()
    with open(config_file) as fd:
        assert "default_mode: test" in fd.read()
    assert cfg.active_mode == "test"
    assert cfg.get("chat.attachments_enabled") is False


def test_add_config_errors_and_change_mode(tmp_path, monkeypatch):
    make_config_env(tmp_path, monkeypatch)
    cfg = config_module.Configuration()
    # default_mode not found should raise SystemExit
    with pytest.raises(SystemExit):
        cfg._add_config({"default_mode": "missing"})
    # unknown mode change
<<<<<<< HEAD
    with pytest.raises(ValueError):
=======
    with pytest.raises(Exception, match="Unknown mode"):
>>>>>>> 52a4e397
        cfg.change_mode("missing")


def test_update_get_set_and_cast(monkeypatch, tmp_path):
    make_config_env(tmp_path, monkeypatch)
    cfg = config_module.Configuration()
    # force update
    cfg.update({"chat.enable_toolbar": False}, force=True)
    assert cfg.get("chat.enable_toolbar") is False
    # get unknown
    with pytest.raises(ValueError):
        cfg.get("nope")
    # set unknown key
    with pytest.raises(config_module.ConfigUnknownKeyError):
        cfg.set("nope", 1)
    # invalid bool value triggers ConfigInvalidType
    with pytest.raises(config_module.ConfigInvalidTypeError):
        cfg.set("chat.attachments_enabled", "maybe")
    # cast empty string for int returns None
    assert cfg._cast_value("session.max_history_length", "") is None


def test_add_config_inherit_and_no_default(tmp_path, monkeypatch):
    make_config_env(tmp_path, monkeypatch)
    cfg = config_module.Configuration()
    new_config = {
        "base": {"chat.enable_toolbar": False},
        "child": {"_inherit": ["base"], "chat.attachments_enabled": True},
    }
    cfg._add_config(new_config)
    assert cfg.modes["child"]["chat.enable_toolbar"] is False
    assert cfg.modes["child"]["chat.attachments_enabled"] is True
    assert cfg.active_mode == "test"


def test_set_inherit_and_invalid_cast(tmp_path, monkeypatch):
    make_config_env(tmp_path, monkeypatch)
    cfg = config_module.Configuration()
    cfg.set("_inherit", ["base"])
    assert cfg.get("_inherit") == ["base"]
    with pytest.raises(config_module.ConfigInvalidTypeError):
        cfg.set("session.max_history_length", "oops")<|MERGE_RESOLUTION|>--- conflicted
+++ resolved
@@ -41,11 +41,7 @@
     with pytest.raises(SystemExit):
         cfg._add_config({"default_mode": "missing"})
     # unknown mode change
-<<<<<<< HEAD
-    with pytest.raises(ValueError):
-=======
-    with pytest.raises(Exception, match="Unknown mode"):
->>>>>>> 52a4e397
+    with pytest.raises(ValueError, match="Unknown mode"):
         cfg.change_mode("missing")
 
 
