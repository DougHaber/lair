import asyncio
import importlib
import ssl
import sys
import types

import pytest

import lair
<<<<<<< HEAD
from tests.helpers.comfy_caller import get_ComfyCaller
=======
from tests.helpers.comfy_caller import get_comfy_caller
>>>>>>> 6613f47d


class DummyNode:
    def __init__(self, output):
        self._output = output

    def wait(self):
        return self


def test_monkey_patch_comfy_script(monkeypatch):
    importlib.import_module("lair.comfy_caller")
    cc = get_comfy_caller()()

    class DummyConnector:
        last_ssl = None

        def __init__(self, *args, **kwargs):
            DummyConnector.last_ssl = kwargs.get("ssl")

    aiohttp_mod = types.SimpleNamespace(TCPConnector=DummyConnector)
    monkeypatch.setitem(sys.modules, "aiohttp", aiohttp_mod)

    cc._monkey_patch_comfy_script()

    DummyConnector()
    ctx = DummyConnector.last_ssl
    assert isinstance(ctx, ssl.SSLContext)
    assert ctx.verify_mode == ssl.CERT_NONE
    assert ctx.check_hostname is False


def test_import_comfy_script(monkeypatch):
    caller_mod = importlib.import_module("lair.comfy_caller")
    cc = get_comfy_caller()(url="http://unit.test")

    runtime_mod = types.ModuleType("comfy_script.runtime")

    def load(url):
        runtime_mod.loaded = url

    class Workflow:
        def __enter__(self):
            return self

        def __exit__(self, exc_type, exc, tb):
            pass

    runtime_mod.load = load
    runtime_mod.Workflow = Workflow
    monkeypatch.setitem(sys.modules, "comfy_script.runtime", runtime_mod)

    nodes_mod = types.ModuleType("comfy_script.runtime.nodes")
    nodes_mod.DummyNode = object()
    monkeypatch.setitem(sys.modules, "comfy_script.runtime.nodes", nodes_mod)

    called = []
    monkeypatch.setattr(cc, "_monkey_patch_comfy_script", lambda: called.append("patch"))
    monkeypatch.setattr(
        importlib.import_module("lair").config, "get", lambda k, *a, **kw: False if k == "comfy.verify_ssl" else None
    )

    cc._import_comfy_script()

    assert runtime_mod.loaded == "http://unit.test"
    assert called == ["patch"]
    assert caller_mod.load is load
    assert caller_mod.Workflow is Workflow
    assert caller_mod.DummyNode is nodes_mod.DummyNode
    assert cc.is_comfy_script_imported is True


def test_set_url(monkeypatch):
    cc = get_comfy_caller()(url="http://same")
    called = []
    monkeypatch.setattr(cc, "_import_comfy_script", lambda: called.append(True))
    cc.set_url("http://same")
    assert called == []

    cc2 = get_comfy_caller()()
    called2 = []
    monkeypatch.setattr(cc2, "_import_comfy_script", lambda: called2.append(True))
    cc2.set_url("http://new")
    assert cc2.url == "http://new"
    assert called2 == [True]

<<<<<<< HEAD
    with pytest.raises(Exception, match="not supported"):
=======
    error = None
    try:
>>>>>>> 6613f47d
        cc.set_url("http://other")
    except Exception as exc:
        error = exc
    assert error is not None


def test_view(monkeypatch):
    cc = get_comfy_caller()(url="http://server")
    responses = []

    class Resp:
        def __init__(self, code, content=b""):
            self.status_code = code
            self.content = content

    def fake_get(url, params, verify, timeout=None):
        responses.append((url, params, verify, timeout))
        return Resp(200, b"data")

    monkeypatch.setattr(importlib.import_module("lair.comfy_caller").requests, "get", fake_get, raising=False)
    result = cc.view("file")
    assert result == b"data"
    assert responses[0][0] == "http://server/api/view"
    assert responses[0][3] == lair.config.get("comfy.timeout")

    monkeypatch.setattr(
        importlib.import_module("lair.comfy_caller").requests, "get", lambda *a, **k: Resp(404), raising=False
    )
<<<<<<< HEAD
    with pytest.raises(Exception, match="unexpected status code"):
=======
    error = None
    try:
>>>>>>> 6613f47d
        cc.view("bad")
    except Exception as exc:
        error = exc
    assert error is not None


def test_kill_thread(monkeypatch):
    cc = get_comfy_caller()()
    dummy = types.SimpleNamespace(ident=5)
    called = []
    monkeypatch.setattr(
        importlib.import_module("lair.comfy_caller").ctypes.pythonapi,
        "PyThreadState_SetAsyncExc",
        lambda ident, exc: called.append((ident, exc)),
    )
    cc._kill_thread(dummy)
    mod = importlib.import_module("lair.comfy_caller").ctypes
    assert called and called[0][0].value == 5
    assert isinstance(called[0][1], mod.py_object)

    monkeypatch.setattr(
        importlib.import_module("lair.comfy_caller").ctypes.pythonapi,
        "PyThreadState_SetAsyncExc",
        lambda *a, **k: (_ for _ in ()).throw(RuntimeError),
    )
    logged = []
    monkeypatch.setattr(importlib.import_module("lair.comfy_caller").logger, "debug", lambda msg: logged.append(msg))
    cc._kill_thread(dummy)
    assert "Failed to terminate ComfyScript thread" in logged[0]


def test_workflow_ltxv_prompt(monkeypatch):
    cc = get_comfy_caller()()
    with pytest.raises(ValueError):
        asyncio.run(
            cc._workflow_ltxv_prompt(
                None,
                florence_model_name="m",
                auto_prompt_extra="",
                auto_prompt_suffix="",
                florence_seed=1,
                image_resize_height=1,
                image_resize_width=1,
            )
        )

    caller_mod = importlib.import_module("lair.comfy_caller")
    monkeypatch.setattr(
        caller_mod,
        "Workflow",
        type("WF", (), {"__enter__": lambda self: None, "__exit__": lambda self, exc_type, exc, tb: None}),
    )
    monkeypatch.setattr(cc.__class__, "_image_to_base64", lambda self, img: "b64", raising=False)
    monkeypatch.setattr(caller_mod, "ETNLoadImageBase64", lambda img: ("img", None), raising=False)
    monkeypatch.setattr(caller_mod, "ImageResizeKJ", lambda *a, **k: ("img2", 1, 1), raising=False)
    monkeypatch.setattr(caller_mod, "DownloadAndLoadFlorence2Model", lambda *a, **k: "model", raising=False)
    monkeypatch.setattr(
        caller_mod, "Florence2Run", lambda *a, **k: (None, None, DummyNode({"text": ["p"]}), None), raising=False
    )
    monkeypatch.setattr(caller_mod, "StringReplaceMtb", lambda *a, **k: DummyNode({"text": ["p"]}), raising=False)
    monkeypatch.setattr(
        caller_mod, "StringFunctionPysssss", lambda *a, **k: DummyNode({"text": ["final"]}), raising=False
    )
    monkeypatch.setattr(caller_mod.secrets, "randbelow", lambda a: 42)

    result = asyncio.run(
        cc._workflow_ltxv_prompt(
            "file",
            florence_model_name="m",
            auto_prompt_extra="",
            auto_prompt_suffix="",
            florence_seed=None,
            image_resize_height=1,
            image_resize_width=1,
        )
    )
    assert result == [b"final"]


def test_kill_thread_none():
    cc = get_comfy_caller()()
    assert cc._kill_thread(None) is None


def test_get_defaults_image(monkeypatch):
    cc = get_comfy_caller()()
    vals = {
        "comfy.image.loras": "a\nb",
        "comfy.image.batch_size": 1,
        "comfy.image.cfg": 0.1,
        "comfy.image.denoise": 0.2,
        "comfy.image.model_name": "m",
        "comfy.image.negative_prompt": "n",
        "comfy.image.output_height": 2,
        "comfy.image.output_width": 3,
        "comfy.image.prompt": "p",
        "comfy.image.sampler": "sam",
        "comfy.image.scheduler": "sch",
        "comfy.image.seed": None,
        "comfy.image.steps": 4,
    }
    monkeypatch.setattr(importlib.import_module("lair").config, "get", lambda k, *a, **kw: vals.get(k))
    defaults = cc._get_defaults_image()
    assert defaults["loras"] == ["a", "b"]
    assert defaults["batch_size"] == 1


class DummyAsyncWF:
    async def __aenter__(self):
        return self

    async def __aexit__(self, exc_type, exc, tb):
        pass


class DummyAsyncNode:
    def __init__(self, result):
        self._result = result

    async def wait(self):
        return self._result


def test_workflow_image(monkeypatch):
    cc = get_comfy_caller()()
    mod = importlib.import_module("lair.comfy_caller")
    monkeypatch.setattr(mod, "Workflow", DummyAsyncWF, raising=False)
    monkeypatch.setattr(mod, "CheckpointLoaderSimple", lambda n: ("m", "c", "v"), raising=False)
    monkeypatch.setattr(cc, "_apply_loras", lambda m, c, loras: (m + "+l", c + "+l"))
    monkeypatch.setattr(mod, "CLIPTextEncode", lambda t, c: f"{t}:{c}", raising=False)
    monkeypatch.setattr(mod, "EmptyLatentImage", lambda *a: "latent", raising=False)
    monkeypatch.setattr(mod, "KSampler", lambda *a, **k: "latent2", raising=False)
    monkeypatch.setattr(mod, "VAEDecode", lambda latent, v: "img", raising=False)
    monkeypatch.setattr(mod, "SaveImage", lambda img, prefix: DummyAsyncNode(["ok"]), raising=False)
    monkeypatch.setattr(mod.secrets, "randbelow", lambda a: 5)
    images = asyncio.run(
        cc._workflow_image(
            model_name="m",
            prompt="p",
            loras=["l"],
            negative_prompt="n",
            output_width=1,
            output_height=1,
            batch_size=1,
            seed=None,
            steps=1,
            cfg=1,
            sampler="sam",
            scheduler="sch",
            denoise=0.5,
        )
    )
    assert images == ["ok"]


def test_workflow_upscale(monkeypatch):
    cc = get_comfy_caller()()
    mod = importlib.import_module("lair.comfy_caller")
    monkeypatch.setattr(mod, "UpscaleModelLoader", lambda n: f"m:{n}", raising=False)
    monkeypatch.setattr(cc.__class__, "_image_to_base64", lambda self, img: "b64", raising=False)
    monkeypatch.setattr(mod, "ETNLoadImageBase64", lambda b: ("img", None), raising=False)
    monkeypatch.setattr(mod, "ImageUpscaleWithModel", lambda model, img: "up", raising=False)
    monkeypatch.setattr(mod, "SaveImage", lambda img, prefix: DummyAsyncNode(["out"]), raising=False)
    res = asyncio.run(cc._workflow_upscale(source_image="src", model_name="m"))
    assert res == ["out"]


def test_workflow_outpaint(monkeypatch):
    cc = get_comfy_caller()()
    mod = importlib.import_module("lair.comfy_caller")
    monkeypatch.setattr(mod, "Workflow", DummyAsyncWF, raising=False)
    monkeypatch.setattr(mod, "CheckpointLoaderSimple", lambda n: ("m", "c", "v"), raising=False)
    monkeypatch.setattr(cc, "_apply_loras", lambda m, c, loras: (m, c))
    monkeypatch.setattr(mod, "CLIPTextEncode", lambda p, c: f"cond:{p}", raising=False)
    monkeypatch.setattr(cc.__class__, "_image_to_base64", lambda self, img: "b64", raising=False)
    monkeypatch.setattr(mod, "ETNLoadImageBase64", lambda b: ("img", None), raising=False)
    monkeypatch.setattr(mod, "ImagePadForOutpaint", lambda *a, **k: ("pad", "mask"), raising=False)
    monkeypatch.setattr(mod, "VAEEncodeForInpaint", lambda *a, **k: "latent", raising=False)
    monkeypatch.setattr(mod, "KSampler", lambda *a, **k: "latent2", raising=False)
    monkeypatch.setattr(mod, "VAEDecode", lambda latent, v: "img2", raising=False)
    monkeypatch.setattr(mod, "SaveImage", lambda *a, **k: DummyAsyncNode(["img"]), raising=False)
    monkeypatch.setattr(mod.secrets, "randbelow", lambda a: 42)
    images = asyncio.run(
        cc._workflow_outpaint(
            model_name="m",
            prompt="p",
            loras=None,
            negative_prompt="n",
            grow_mask_by=1,
            seed=None,
            source_image="src",
            steps=1,
            cfg=1,
            sampler="sam",
            scheduler="sch",
            denoise=0.5,
            padding_left=1,
            padding_top=1,
            padding_right=1,
            padding_bottom=1,
            feathering=1,
        )
    )
    assert images == ["img"]


def test_import_comfy_script_noop(monkeypatch):
    cc = get_comfy_caller()(url="http://unit")
    cc.is_comfy_script_imported = True
    called = []
    monkeypatch.setattr(importlib, "import_module", lambda *a, **k: called.append(a))
    monkeypatch.setattr(cc, "_monkey_patch_comfy_script", lambda: called.append("patch"))
    cc._import_comfy_script()
    assert called == []


def test_get_defaults_hunyuan_and_outpaint(monkeypatch):
    cc = get_comfy_caller()()
    hv = {
        "comfy.hunyuan_video.loras": "x\ny",
        "comfy.hunyuan_video.batch_size": 2,
    }
    op = {
        "comfy.outpaint.loras": "a\nb",
        "comfy.outpaint.cfg": 1,
    }

    def fake_get(key, *a, **k):
        return hv.get(key) if key in hv else op.get(key)

    monkeypatch.setattr(importlib.import_module("lair").config, "get", fake_get)
    hv_defaults = cc._get_defaults_hunyuan_video_t2v()
    op_defaults = cc._get_defaults_outpaint()
    assert hv_defaults["loras"] == ["x", "y"]
    assert hv_defaults["batch_size"] == 2
    assert op_defaults["loras"] == ["a", "b"]
    assert op_defaults["cfg"] == 1


class DummyWF:
    def __enter__(self):
        return self

    def __exit__(self, exc_type, exc, tb):
        pass


def test_workflow_ltxv_i2v(monkeypatch):
    cc = get_comfy_caller()()
    with pytest.raises(ValueError):
        asyncio.run(
            cc._workflow_ltxv_i2v(
                None,
                model_name="m",
                clip_name="c",
                image_resize_height=1,
                image_resize_width=1,
                num_frames=1,
                frame_rate_conditioning=1,
                frame_rate_save=1,
                batch_size=1,
                florence_model_name="f",
                max_shift=1,
                base_shift=1,
                stretch=1,
                terminal=1,
                negative_prompt="n",
                auto_prompt_suffix="s",
                auto_prompt_extra="e",
                prompt="p",
                cfg=1,
                sampler="sam",
                scheduler="sch",
                steps=1,
                pingpong=False,
                output_format="gif",
                denoise=0.1,
                seed=1,
                florence_seed=1,
            )
        )

    caller_mod = importlib.import_module("lair.comfy_caller")
    monkeypatch.setattr(caller_mod, "CheckpointLoaderSimple", lambda n: ("m", "c", "v"), raising=False)
    monkeypatch.setattr(caller_mod, "Workflow", DummyWF, raising=False)
    monkeypatch.setattr(cc.__class__, "_image_to_base64", lambda self, img: "b64")
    monkeypatch.setattr(caller_mod, "ETNLoadImageBase64", lambda b: ("img", None))
    monkeypatch.setattr(caller_mod, "LTXVPreprocess", lambda img, s: "prep")
    monkeypatch.setattr(caller_mod, "ImageResizeKJ", lambda *a, **k: ("img2", 2, 3))
    monkeypatch.setattr(caller_mod, "CLIPLoader", lambda *a, **k: "clip")
    monkeypatch.setattr(caller_mod, "DownloadAndLoadFlorence2Model", lambda *a, **k: "model")
    monkeypatch.setattr(caller_mod, "Florence2Run", lambda *a, **k: (None, None, DummyNode({"text": ["p"]}), None))
    monkeypatch.setattr(caller_mod, "StringReplaceMtb", lambda *a, **k: DummyNode({"text": ["p"]}))
    monkeypatch.setattr(caller_mod, "StringFunctionPysssss", lambda *a, **k: DummyNode({"text": ["final"]}))
    monkeypatch.setattr(caller_mod, "CLIPTextEncode", lambda t, c: f"{t}/{c}")
    monkeypatch.setattr(caller_mod, "LTXVImgToVideo", lambda *a, **k: ("pos", "neg", "latent"))
    monkeypatch.setattr(caller_mod, "LTXVConditioning", lambda p, n, f: (p, n))
    monkeypatch.setattr(caller_mod, "KSamplerSelect", lambda s: "sampler")
    monkeypatch.setattr(caller_mod, "LTXVScheduler", lambda *a, **k: "sigmas")
    monkeypatch.setattr(caller_mod, "SamplerCustom", lambda *a, **k: ("out", None))
    monkeypatch.setattr(caller_mod, "VAEDecode", lambda output, v: "frames")
    monkeypatch.setattr(caller_mod, "VHSVideoCombine", lambda **k: DummyNode({"gifs": [{"filename": "vid"}]}))
    monkeypatch.setattr(cc, "view", lambda f: f"view:{f}")
    monkeypatch.setattr(cc, "_ensure_seed", lambda s: 5)

    result = asyncio.run(
        cc._workflow_ltxv_i2v(
            "file",
            model_name="m",
            clip_name="c",
            image_resize_height=1,
            image_resize_width=1,
            num_frames=1,
            frame_rate_conditioning=1,
            frame_rate_save=1,
            batch_size=1,
            florence_model_name="f",
            max_shift=1,
            base_shift=1,
            stretch=1,
            terminal=1,
            negative_prompt="n",
            auto_prompt_suffix="s",
            auto_prompt_extra="e",
            prompt=None,
            cfg=1,
            sampler="sam",
            scheduler="sch",
            steps=1,
            pingpong=False,
            output_format="gif",
            denoise=0.1,
            seed=None,
            florence_seed=None,
        )
    )
    assert result == ["view:vid"]


def test_workflow_hunyuan_video_t2v(monkeypatch):
    cc = get_comfy_caller()()
    caller_mod = importlib.import_module("lair.comfy_caller")
    monkeypatch.setattr(caller_mod, "RandomNoise", lambda s: f"noise{s}")
    monkeypatch.setattr(caller_mod, "UNETLoader", lambda n, d: f"unet:{n}:{d}")
    monkeypatch.setattr(caller_mod, "DualCLIPLoader", lambda *a: "clip")
<<<<<<< HEAD
    monkeypatch.setattr(cc, "_apply_loras", lambda m, c, loras: (m, c))
=======
    monkeypatch.setattr(cc, "_apply_loras", lambda model, cfg, loras: (model, cfg))
>>>>>>> 6613f47d
    monkeypatch.setattr(caller_mod, "CLIPTextEncode", lambda p, c: f"{p}/{c}")
    monkeypatch.setattr(caller_mod, "FluxGuidance", lambda c, g: f"flux:{c}:{g}")
    monkeypatch.setattr(caller_mod, "ModelSamplingSD3", lambda m, s: f"shift:{m}:{s}")
    monkeypatch.setattr(caller_mod, "BasicGuider", lambda m, c: f"guide:{m}:{c}")
    monkeypatch.setattr(caller_mod, "KSamplerSelect", lambda *a: "sampler")
    monkeypatch.setattr(caller_mod, "BasicScheduler", lambda *a, **k: "sigmas")
    monkeypatch.setattr(caller_mod, "EmptyHunyuanLatentVideo", lambda *a: "latent")
    monkeypatch.setattr(caller_mod, "SamplerCustomAdvanced", lambda *a, **k: ("latent", None))
    monkeypatch.setattr(caller_mod, "VAELoader", lambda n: "vae")
    monkeypatch.setattr(caller_mod, "VAEDecodeTiled", lambda *a, **k: "img")
    monkeypatch.setattr(caller_mod, "SaveAnimatedWEBP", lambda *a, **k: DummyNode({"images": [{"filename": "vid"}]}))
    monkeypatch.setattr(cc, "view", lambda f, type="output": f"view:{f}")
    monkeypatch.setattr(cc, "_ensure_seed", lambda s: 1)

    result = asyncio.run(
        cc._workflow_hunyuan_video_t2v(
            batch_size=1,
            clip_name_1="c1",
            clip_name_2="c2",
            denoise=0.1,
            frame_rate=24,
            guidance_scale=1.0,
            height=64,
            loras=None,
            model_name="m",
            num_frames=2,
            model_weight_dtype="fp16",
            prompt="p",
            sampler="sampler",
            sampling_shift=1.0,
            scheduler="sch",
            seed=None,
            steps=2,
            tile_overlap=1,
            tile_size=64,
            tile_temporal_size=2,
            tile_temporal_overlap=1,
            tiled_decode_enabled=True,
            width=64,
            vae_model_name="vae",
        )
    )
    assert result == ["view:vid"]<|MERGE_RESOLUTION|>--- conflicted
+++ resolved
@@ -7,12 +7,7 @@
 import pytest
 
 import lair
-<<<<<<< HEAD
-from tests.helpers.comfy_caller import get_ComfyCaller
-=======
 from tests.helpers.comfy_caller import get_comfy_caller
->>>>>>> 6613f47d
-
 
 class DummyNode:
     def __init__(self, output):
@@ -98,12 +93,8 @@
     assert cc2.url == "http://new"
     assert called2 == [True]
 
-<<<<<<< HEAD
-    with pytest.raises(Exception, match="not supported"):
-=======
     error = None
     try:
->>>>>>> 6613f47d
         cc.set_url("http://other")
     except Exception as exc:
         error = exc
@@ -132,12 +123,9 @@
     monkeypatch.setattr(
         importlib.import_module("lair.comfy_caller").requests, "get", lambda *a, **k: Resp(404), raising=False
     )
-<<<<<<< HEAD
-    with pytest.raises(Exception, match="unexpected status code"):
-=======
+
     error = None
     try:
->>>>>>> 6613f47d
         cc.view("bad")
     except Exception as exc:
         error = exc
@@ -483,11 +471,7 @@
     monkeypatch.setattr(caller_mod, "RandomNoise", lambda s: f"noise{s}")
     monkeypatch.setattr(caller_mod, "UNETLoader", lambda n, d: f"unet:{n}:{d}")
     monkeypatch.setattr(caller_mod, "DualCLIPLoader", lambda *a: "clip")
-<<<<<<< HEAD
-    monkeypatch.setattr(cc, "_apply_loras", lambda m, c, loras: (m, c))
-=======
     monkeypatch.setattr(cc, "_apply_loras", lambda model, cfg, loras: (model, cfg))
->>>>>>> 6613f47d
     monkeypatch.setattr(caller_mod, "CLIPTextEncode", lambda p, c: f"{p}/{c}")
     monkeypatch.setattr(caller_mod, "FluxGuidance", lambda c, g: f"flux:{c}:{g}")
     monkeypatch.setattr(caller_mod, "ModelSamplingSD3", lambda m, s: f"shift:{m}:{s}")
