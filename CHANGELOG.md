# WIP - v0.8.2+dev

### Bug Fixes
- comfy: Fix `ltxv-i2v` default model version
- util: Fix issue where image attachments stopped working
- comfyscript: Restart watch thread correctly

### New Features
- comfy: Add `outpaint` workflow for extending images
- comfy: Add `--denoise` option for outpainting

### Internal
- documentation: Add AGENTS.md and introduction video link
- tests: Add pytest suite and extended chat interface coverage
- docker: Add lair into youtube image
<<<<<<< HEAD
- deps: Replace pyflakes with ruff for linting
=======
- documentation: Expand README outpainting example
>>>>>>> cc9beeab


# v0.8.1 - Bug fixes

### Bug Fixes
- comfy: Fix issue in chat where changes to `comfy.url` are not propagated on mode switch
- comfy: Fix upscale help message inaccurately claiming model is required
- config: Fix broken mode inheritance when inheriting from multiple modes


# v0.8.0 - New /list-settings command, bugfixes

### Changes
- chat: Add `/list-settings` command with search, baseline compare, and only-show diff options
- chat: Add output message when running `/clear` for consistency `with c-x c`
- chat: Pressing tab while at the sessions switch prompt now shows all sessions

### Bug Fixes
- Fix errors from inconsistent types between Ollama OpenAI endpoints and real OpenAI
- Fix schema strictness issue where null tool call "index" values were not allowed


# v0.7.0 - Tmux Tool, LTXV 0.9.5 support, many small improvements

### Changes
- New tool: TmuxTool allows for interacting with command line applications
- chat: Add colors and better sorting to Tools report
- chat: Highlight active model in `list-models` report
- chat: Improve sorting in modes report and highlight active instead of using a `*`
- chat: Remove sessions report active column and highlight active id
- chat: Show `0` messages in the sessions report with a dark gray color
- chat: The `/session-delete` command now supports `all` as an id to remove all sessions
- comfy: `ltxv_i2v` workflow is updated for compatibility with LTXVideo 0.9.5
- docs: Adjusted README.md headers to reduce document depth
- file_tool: Support reading multiple files in one request with globs (#14)

### Bug Fixes
- Fix issue where automatic title generation fails if it uses a tool message (#13)
- README.md: Fix badly rendered table from github-flavored markdown glitch
- chat: Fix bug where `/set` fails to cast bools with extra space
- chat: Fix error on autocomplete for `/set` with null current values
- chat: Fix error when switching back to a deleted session
- comfy: Fix bad help message for `ltxv_i2v`
- comfy: Fix config values that broke in the config system overhaul
- docs: Fix incorrect chat command optional flags
- tools: Fix incorrect response to invalid tool calls

### Breaking Changes
- ltxv-i2v is a new workflow with config parameter changes and flag changes

### Internal
- internal: Refactored how tools are initialized to improve reusability and testing (#17)
- internal: Rename reporting's `plain()` to `style()` for clarity

# v0.6.1 - Bug Fixes: Dependency & Tools Issues

### Bug Fixes
- fix missing lmdb dependency
- tools: Fix config error from flags misuse


# v0.6.0 - Session Management, Keyboard Shortcuts, FileTool, History Editing

### New Features
- chat: Add support for editing history via slices
- chat: Add support for editing history with an external editor
- chat: Added debug mode toggle (ESC-D)
- chat: Added keys for managing sessions (new, next, previous, reset, show, switch)
- chat: Added keys for showing models and tools reports
- chat: All keybindings are now configurable (via chat.keys.*)
- chat: F1 through F12 quick-switch to sessions 1 through 12
- chat: Key toggles display system messages instead of flashing the toolbar
- chat: Multi-session support
- chat: New commands for managing sessions
- chat: New template variables: `session_id`, `session_alias`
- sessions are now persisted into an LMDB
- support automatic title generation for sessions (configured via session.auto_generate_titles.*)
- tools: Add in new File Tool for working with files on the local filesystem
- util: Add `--markdown` flag for requesting and rendering markdown output
- util: Support for creating or using existent sessions

### Changes
- chat: The default prompt and toolbar now include the session id
- config: Remove old database.* keys and add new ones for the sessions database
- documentation: Many cleanups

### Bug Fixes
- fix invalid openai max retries and timeout values
- fix issue where SSL verification was performed even when disabled in ComfyScript
- fix issue where template variable model could ignore overrides
- fix issue where model overrides could be ignored
- probably a lot of others!

### Internal
- add new v0.2 serialization format
- overhauled config, removing mode parameters and making mode defaults immutable to simplify
- overhauled events system and added support for event deferment and automatic deregistration

### Breaking Changes
- the v0.1 session format is no longer supported


# v0.5.0 - Tools, Hunyuan Video, and image upscaling

### New Features
- prompts are now Jinja2 templates and stored in the configuration
- chat: Add auto-complete for `/prompt`, making it much easier to edit prompts
- chat: Added support for tools
- chat: New /`messages` command displays or saves JSONL messages output
- chat: New `/list-tools` command shows available tools and their status
- chat: New `ESC-T` shortcut to toggle tools
- chat: The `/set` and `/prompt` command now properly support newlines, multiline input, and repeat spaces
- chat: Verbose mode now supports showing tool calls/responses
- comfy: Add Hunyuan video text to video support (`comfy hunyuan-video-t2v`)
- comfy: Add image upscaling support (`comfy upscale`)
- tools: Added Python tool for executing python code in a container
- tools: Added Search tool for searching DuckDuckGo for web or news results
- util: Added `-t` / `--enable-tools` flag to run utilities with tools

### Changes
- config: `debug.verbose` is now `chat.verbose`  (previously unused leftover from langchain verbose)

### Bug Fixes
- core: Fix issue where overrides for individual settings overrides weren't propagating to the comfy defaults
- reporting: Fix issues with table generation when all columns aren't used
- util: Fix issues when launching without attachments

### Breaking Changes
- chat: The bottom toolbar is now toggled with `ESC-B` instead of `ESC-T`


# v0.4.0 - PDF and text attachments, reasoning models

### New Features
- add support for PDF and text attachments to `chat` and `util`
- add support for styling reasoning model thought tag output

### Bug Fixes
- fix issue where history could be appended to, even on chat failures


# v0.3.0 - New chat commands & quality of life improvements

### New Features
- chat: Add `/comfy` command, allowing ComfyUI workflows to be called from the chat interface
- chat: Add `/extract` command, allowing for extracting content from response sections (such as code blocks)
- chat: Add `/list-models` command, providing a list of available models
- chat: Add auto-complete to `/models` based on available models
- chat: Add support for `/last-prompt` and `/last-response` to save to a file
- chat: Support external command registration, allowing other modules to add commands to chat
- config: Add `_inherit` property, allowing config sections to inherit from other sections

### Changes
- docs: Many cleanups, fixes, and refactors


# v0.2.0 - Support for Comfy Workflows

### New Features
- add `chat.attachments_enabled` setting to allow for disabling attachments
- add `chat.attachments_syntax_regex` to allow for customizing the syntax
- comfy: Add workflow `image` for basic image diffusion
- comfy: Add workflow `ltxv-i2v` for LTX Video image to video
- comfy: Add workflow `ltxv-prompt` for creating video prompts from Florence2
- config files now support an _inherit attribute which contains a list of other modes to inherit from (experimental)
- new `comfy` sub-command for running ComfyUI workflows

### Changes
- chat file attachment syntax now uses doubled angle brackets `<<~/file.png>>`
- config.yaml: Added sdxl and sdxl_lightning example configs (commented by default)

### Bug Fixes
- fix debug checks to be for all log levels inclusive of debug, instead of only debug

### Internal
- new function: `lair.config.get()`, to simplify retrieving settings without having to specify the active mode
- settings.yaml: Fixed issues with section ordering


# v0.1.0 - Initial Release w/ Chat & Util Modules

### New Features
- add `chat` module, w/ auto-complete, file based sessions, & markdown rendering
- add `util` module for CLI scripting with image support<|MERGE_RESOLUTION|>--- conflicted
+++ resolved
@@ -13,12 +13,8 @@
 - documentation: Add AGENTS.md and introduction video link
 - tests: Add pytest suite and extended chat interface coverage
 - docker: Add lair into youtube image
-<<<<<<< HEAD
 - deps: Replace pyflakes with ruff for linting
-=======
 - documentation: Expand README outpainting example
->>>>>>> cc9beeab
-
 
 # v0.8.1 - Bug fixes
 
