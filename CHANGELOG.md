--- conflicted
+++ resolved
@@ -19,13 +19,10 @@
 - documentation: Expand README outpainting example
 - tests: Add coverage for all chat sub-commands
 - tests: Add completer, attachment, and argument parsing coverage
-<<<<<<< HEAD
 - tests: Add validation and tool parsing coverage
-=======
 - tests: Increase util.core coverage
 - tests: Add ComfyCaller helper and workflow coverage
 - tests: Increase chat interface toolbar and alias handling coverage
->>>>>>> f32d9b65
 - documentation: Update AGENTS instructions to use Poetry
 - cleanup: refactor workflow and tool call helpers for readability
 - tests: Add FileTool unit tests
