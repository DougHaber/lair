--- conflicted
+++ resolved
@@ -20,11 +20,6 @@
 - documentation: Expand README outpainting example
 - cleanup: refactor workflow and tool call helpers for readability
 - internal: Enforce strict ruff checks, ruff formatting, and mypy validation
-<<<<<<< HEAD
-- internal: Add missing package docstrings and type hints
-=======
-- cli: Add missing docstrings and annotations to run module
->>>>>>> eb139485
 
 # v0.8.1 - Bug fixes
 
