# (WIP) v0.6.2+dev -

### Changes
- chat: Add colors and better sorting to Tools report
- chat: Highlight active model in list-models report
- chat: Improve sorting in modes report and highlight active instead of using a `*`
- chat: Remove sessions report active column and highlight active id
- chat: Show `0` messages in the sessions report with a dark gray color
- chat: The /session-delete command now supports `all` as an id to remove all sessions

### Internal
- internal: Rename reportings plain() to style() for clarity

### Bug Fixes
- Fix issue where automatic title generation fails if it uses a tool message (#13)
- README.md: Fix badly rendered table from github-flavored markdown glitch
- chat: Fix bug where /set fails to cast bools with extra space
- chat: Fix error on autocomplete for /set with null current values
- chat: Fix error when switching back to a deleted session
- docs: Fix incorrect chat command optional flags
<<<<<<< HEAD
- chat: Fix bug where /set fails to cast bools with extra space
=======
- tools: Fix incorrect response to invalid tool calls
>>>>>>> 3f0cbf6b

# v0.6.1 - Bug Fixes: Dependency & Tools Issues

### Bug Fixes
- fix missing lmdb dependency
- tools: Fix config error from flags misuse


# v0.6.0 - Session Management, Keyboard Shortcuts, FileTool, History Editing

### New Features
- chat: Add support for editing history via slices
- chat: Add support for editing history with an external editor
- chat: Added debug mode toggle (ESC-D)
- chat: Added keys for managing sessions (new, next, previous, reset, show, switch)
- chat: Added keys for showing models and tools reports
- chat: All keybindings are now configurable (via chat.keys.*)
- chat: F1 through F12 quick-switch to sessions 1 through 12
- chat: Key toggles display system messages instead of flashing the toolbar
- chat: Multi-session support
- chat: New commands for managing sessions
- chat: New template variables: `session_id`, `session_alias`
- sessions are now persisted into an LMDB
- support automatic title generation for sessions (configured via session.auto_generate_titles.*)
- tools: Add in new File Tool for working with files on the local filesystem
- util: Add `--markdown` flag for requesting and rendering markdown output
- util: Support for creating or using existent sessions

### Changes
- chat: The default prompt and toolbar now include the session id
- config: Remove old database.* keys and add new ones for the sessions database
- documentation: Many cleanups

### Bug Fixes
- fix invalid openai max retries and timeout values
- fix issue where SSL verification was performed even when disabled in ComfyScript
- fix issue where template variable model could ignore overrides
- fix issue where model overrides could be ignored
- probably a lot of others!

### Internal
- add new v0.2 serialization format
- overhauled config, removing mode parameters and making mode defaults immutable to simplify
- overhauled events system and added support for event deferment and automatic deregistration

### Breaking Changes
- the v0.1 session format is no longer supported


# v0.5.0 - Tools, Hunyuan Video, and image upscaling

### New Features
- prompts are now Jinja2 templates and stored in the configuration
- chat: Add auto-complete for `/prompt`, making it much easier to edit prompts
- chat: Added support for tools
- chat: New /`messages` command displays or saves JSONL messages output
- chat: New `/list-tools` command shows available tools and their status
- chat: New `ESC-T` shortcut to toggle tools
- chat: The `/set` and `/prompt` command now properly support newlines, multiline input, and repeat spaces
- chat: Verbose mode now supports showing tool calls/responses
- comfy: Add Hunyuan video text to video support (`comfy hunyuan-video-t2v`)
- comfy: Add image upscaling support (`comfy upscale`)
- tools: Added Python tool for executing python code in a container
- tools: Added Search tool for searching DuckDuckGo for web or news results
- util: Added `-t` / `--enable-tools` flag to run utilities with tools

### Changes
- config: `debug.verbose` is now `chat.verbose`  (previously unused leftover from langchain verbose)

### Bug Fixes
- core: Fix issue where overrides for individual settings overrides weren't propagating to the comfy defaults
- reporting: Fix issues with table generation when all columns aren't used
- util: Fix issues when launching without attachments

### Breaking Changes
- chat: The bottom toolbar is now toggled with `ESC-B` instead of `ESC-T`


# v0.4.0 - PDF and text attachments, reasoning models

### New Features
- add support for PDF and text attachments to `chat` and `util`
- add support for styling reasoning model thought tag output

### Bug Fixes
- fix issue where history could be appended to, even on chat failures


# v0.3.0 - New chat commands & quality of life improvements

### New Features
- chat: Add `/comfy` command, allowing ComfyUI workflows to be called from the chat interface
- chat: Add `/extract` command, allowing for extracting content from response sections (such as code blocks)
- chat: Add `/list-models` command, providing a list of available models
- chat: Add auto-complete to `/models` based on available models
- chat: Add support for `/last-prompt` and `/last-response` to save to a file
- chat: Support external command registration, allowing other modules to add commands to chat
- config: Add `_inherit` property, allowing config sections to inherit from other sections

### Changes
- docs: Many cleanups, fixes, and refactors


# v0.2.0 - Support for Comfy Workflows

### New Features
- add `chat.attachments_enabled` setting to allow for disabling attachments
- add `chat.attachments_syntax_regex` to allow for customizing the syntax
- comfy: Add workflow `image` for basic image diffusion
- comfy: Add workflow `ltxv-i2v` for LTX Video image to video
- comfy: Add workflow `ltxv-prompt` for creating video prompts from Florence2
- config files now support an _inherit attribute which contains a list of other modes to inherit from (experimental)
- new `comfy` sub-command for running ComfyUI workflows

### Changes
- chat file attachment syntax now uses doubled angle brackets `<<~/file.png>>`
- config.yaml: Added sdxl and sdxl_lightning example configs (commented by default)

### Bug Fixes
- fix debug checks to be for all log levels inclusive of debug, instead of only debug

### Internal
- new function: `lair.config.get()`, to simplify retrieving settings without having to specify the active mode
- settings.yaml: Fixed issues with section ordering


# v0.1.0 - Initial Release w/ Chat & Util Modules

### New Features
- add `chat` module, w/ auto-complete, file based sessions, & markdown rendering
- add `util` module for CLI scripting with image support<|MERGE_RESOLUTION|>--- conflicted
+++ resolved
@@ -18,11 +18,7 @@
 - chat: Fix error on autocomplete for /set with null current values
 - chat: Fix error when switching back to a deleted session
 - docs: Fix incorrect chat command optional flags
-<<<<<<< HEAD
-- chat: Fix bug where /set fails to cast bools with extra space
-=======
 - tools: Fix incorrect response to invalid tool calls
->>>>>>> 3f0cbf6b
 
 # v0.6.1 - Bug Fixes: Dependency & Tools Issues
 
