from contextlib import contextmanager
import itertools
import weakref
<<<<<<< HEAD
from contextlib import contextmanager
=======
>>>>>>> 71c9efe7
from typing import Any, Callable

from lair.logging import logger

_event_handlers: dict[str, set[Callable[[Any], Any]]] = {}  # event_name -> {handler, ...}
_subscriptions: dict[int, tuple[str, Callable[[Any], Any]]] = {}  # subscription_id -> (event_name, handler)
_next_subscription_id = itertools.count(1)  # Thread-safe ID generator
_instance_subscriptions: weakref.WeakKeyDictionary[object, set[int]] = weakref.WeakKeyDictionary()
# Tracks subscriptions by object

_deferring = False
_deferred_events: list[tuple[str, Any]] = []
_squash_duplicates = True


def subscribe(event_name, handler, instance=None):
    """
    Subscribe a handler to an event, optionally associating it with an instance.

    If an instance is provided, all its subscriptions will be auto-cleaned up when it is deleted.
    """
    if not callable(handler):
        raise ValueError(f"Handler for event '{event_name}' must be callable")

    _event_handlers.setdefault(event_name, set()).add(handler)

    subscription_id = next(_next_subscription_id)
    _subscriptions[subscription_id] = (event_name, handler)

    if instance:
        if instance not in _instance_subscriptions:
            _instance_subscriptions[instance] = set()
        _instance_subscriptions[instance].add(subscription_id)

        # Ensure automatic cleanup when instance is garbage collected
        weakref.finalize(instance, _cleanup_instance_subscriptions, instance)

    return subscription_id


def _cleanup_instance_subscriptions(instance):
    """Automatically removes all event subscriptions tied to an instance when it is deleted."""
    if instance in _instance_subscriptions:
        for subscription_id in _instance_subscriptions.pop(instance, set()):
            unsubscribe(subscription_id)


def unsubscribe(subscription_id):
    """Unsubscribes a handler using its subscription ID."""
    if subscription_id in _subscriptions:
        event_name, handler = _subscriptions.pop(subscription_id)
        _event_handlers[event_name].discard(handler)
        if not _event_handlers[event_name]:
            del _event_handlers[event_name]  # Remove event if no handlers remain
        return True
    return False


def fire(event_name, data=None):
    """Triggers an event, calling all subscribed handlers."""
    if data is None:
        data = {}
    global _deferring
    if _deferring:
        if _squash_duplicates and any(event[0] == event_name and event[1] == data for event in _deferred_events):
            return  # Skip duplicate events
        _deferred_events.append((event_name, data))
        return

    if data is None:
        data = {}

    logger.debug(f"events: fire(): {event_name}, data: {data}")
    if event_name in _event_handlers:
        for handler in list(_event_handlers[event_name]):  # Iterate over a copy to avoid modification issues
            if callable(handler):
                handler(data)
    return True


@contextmanager
def defer_events(squash_duplicates=True):
    """Context manager to defer and optionally deduplicate events until the context exits."""
    global _deferring, _squash_duplicates, _deferred_events
    _deferring = True
    _squash_duplicates = squash_duplicates
    _deferred_events = []
    try:
        yield
    finally:
        _deferring = False
        logger.debug("events: Starting to fire deferred events")
        for event_name, data in _deferred_events:
            fire(event_name, data)
        _deferred_events.clear()
        logger.debug("events: Finished firing deferred events")<|MERGE_RESOLUTION|>--- conflicted
+++ resolved
@@ -1,10 +1,7 @@
 from contextlib import contextmanager
 import itertools
 import weakref
-<<<<<<< HEAD
 from contextlib import contextmanager
-=======
->>>>>>> 71c9efe7
 from typing import Any, Callable
 
 from lair.logging import logger
