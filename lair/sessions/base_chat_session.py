"""Abstract base class for chat sessions."""

import abc
import copy
from typing import Any

import lair
import lair.reporting
import lair.sessions.serializer
import lair.util.prompt_template
from lair.components.history import ChatHistory
from lair.components.tools import ToolSet
from lair.logging import logger  # noqa


class BaseChatSession(abc.ABC):
    """Base class for implementing chat session functionality."""

    @abc.abstractmethod
    def __init__(self, *, history: ChatHistory | None = None, tool_set: ToolSet | None = None) -> None:
        """Initialize the chat session.

        Args:
            history: History instance to use. If ``None``, a new ``ChatHistory`` is created.
            tool_set: Tool set to use. If ``None``, a new ``ToolSet`` is created.

        """
<<<<<<< HEAD
        self.reporting: lair.reporting.Reporting = lair.reporting.Reporting()
=======
        self.reporting = lair.reporting.Reporting()
>>>>>>> 4fec26b9
        self.last_prompt: str | None = None
        self.last_response: str | None = None

        self.session_id: int | None = None  # Id for session management, provided by SessionManager()
        self.session_alias: str | None = None  # Alias string for session management purposes
        self.session_title: str | None = None  # Short title for the session

        self.history = history or ChatHistory()
        self.tool_set = tool_set or ToolSet()

    @abc.abstractmethod
    def invoke(
        self,
        messages: list[dict[str, Any]] | None = None,
        disable_system_prompt: bool = False,
        **kwargs: object,
    ) -> str:
        """Call the underlying model without altering state (no history)."""
        pass

    @abc.abstractmethod
    def invoke_with_tools(
        self,
        messages: list[dict[str, Any]] | None = None,
        disable_system_prompt: bool = False,
        **kwargs: object,
    ) -> tuple[str, list[dict[str, Any]]]:
        """Call the underlying model without altering state (no history)."""
        pass

    def chat(self, message: str | list[dict[str, Any]] | None = None) -> str:
        """Add a message and return the model's response.

        Args:
            message: The message to process. May be a raw string, a list of
                message dictionaries, or ``None`` to send no additional message.

        Returns:
            str: The response generated by the chat completion request.

        """
        if message:
            self._add_message_to_history(message)

        try:
            answer, tool_messages = self._invoke_chat()
        except (Exception, KeyboardInterrupt):
            self.history.rollback()
            raise

        self.last_response = answer
        self._record_response(answer, tool_messages)

        if self.session_title is None and lair.config.get("session.auto_generate_titles.enabled"):
            self.auto_generate_title()

        return answer

    def _add_message_to_history(self, message: str | list[dict[str, Any]]) -> None:
        if isinstance(message, str):
            self.history.add_message("user", message)
        elif isinstance(message, list):
            self.history.add_messages(message)

    def _invoke_chat(self) -> tuple[str, list[dict[str, Any]] | None]:
        if lair.config.get("tools.enabled"):
            return self.invoke_with_tools()
        return self.invoke(), None

    def _record_response(self, answer: str, tool_messages: list[dict[str, Any]] | None) -> None:
        if tool_messages:
            self.history.add_tool_messages(tool_messages)
        self.history.add_message("assistant", answer)
        self.history.commit()

    def auto_generate_title(self) -> str | None:
        """Generate a short title for the current session.

        Returns:
            str | None: The generated title, or ``None`` if generation failed or
            is disabled.

        """
        if self.history.num_messages() < 2 or not lair.config.get("session.auto_generate_titles.enabled"):
            return None

        user_message = None
        assistant_reply = None
        for message in self.history.get_messages():
            if not user_message and message["role"] == "user" and message["content"]:
                user_message = message["content"]
            elif not assistant_reply and message["role"] == "assistant" and message["content"]:
                assistant_reply = message["content"]

            if user_message and assistant_reply:
                break

        if not (user_message and assistant_reply):
            logger.debug(
                "auto_generate_title(): failed: Could not find a user message "
                f"and assistant reply  (session={self.session_id})"
            )
            return None

        message = self.invoke(
            disable_system_prompt=True,
            model=lair.config.get("session.auto_generate_titles.model"),
            temperature=lair.config.get("session.auto_generate_titles.temperature"),
            messages=[
                {
                    "role": "system",
                    "content": lair.util.prompt_template.fill(lair.config.get("session.auto_generate_titles.template")),
                },
                {
                    "role": "user",
                    "content": f"USER\n{user_message[:128]}\n\nASSISTANT\n{assistant_reply[:128]}",
                },
            ],
        )

        logger.debug(f"auto_generate_title(): session={self.session_id}, title={message}")
        self.session_title = message
        return message

    def get_system_prompt(self) -> str:
        """Return the filled system prompt template."""
        return lair.util.prompt_template.fill(lair.config.get("session.system_prompt_template"))

    def save_to_file(self, filename: str) -> None:
        """Persist the session state to ``filename``."""
        lair.sessions.serializer.save(self, filename)

    def load_from_file(self, filename: str) -> None:
        """Load session state from ``filename``."""
        lair.sessions.serializer.load(self, filename)

    def to_dict(self) -> dict[str, Any]:
        """Serialize the session to a dictionary."""
        return lair.sessions.serializer.session_to_dict(self)

    def update_from_dict(self, state: dict[str, Any]) -> None:
        """Update the session from a serialized state."""
        return lair.sessions.serializer.update_session_from_dict(self, state)

    @abc.abstractmethod
    def list_models(self, *, ignore_errors: bool = False) -> list[dict[str, Any]] | None:
        """Retrieve a list of available models and their metadata.

        Args:
            ignore_errors: If ``True``, errors are logged and ``None`` is
                returned instead of raising the exception.

        Returns:
            list[dict] | None: A list of dictionaries, or ``None`` if an error
            occurs and ``ignore_errors`` is ``True``.

        Raises:
            Exception: If an error occurs and ``ignore_errors`` is ``False``.

        """
        pass

    def new_session(self, preserve_alias: bool = False, preserve_id: bool = False) -> None:
        """Reset the session state.

        Args:
            preserve_alias: If ``True``, the ``session_alias`` is kept when clearing the session.
            preserve_id: If ``True``, the ``session_id`` is kept when clearing the session.

        """
        if not preserve_id:
            self.session_id = None
        if not preserve_alias:
            self.session_alias = None

        self.session_title = None
        self.last_prompt = None
        self.last_response = None
        self.history.clear()

    def import_state(self, chat_session: "BaseChatSession") -> None:
        """Import state from another chat session.

        This is used when switching session types when changing implementations.
        """
        self.session_id = chat_session.session_id
        self.session_alias = chat_session.session_alias
        self.session_title = chat_session.session_title
        self.last_prompt = chat_session.last_prompt
        self.last_response = chat_session.last_response

        self.history = copy.deepcopy(chat_session.history)
        # NOTE: Currently the old sessions tool_set is used instead of a copy.
        #     This might need to be adjusted in the future. The toolset can have multiple
        #     tools and tools can be stateful, so generating a new toolset is non-trivial.
        self.tool_set = chat_session.tool_set<|MERGE_RESOLUTION|>--- conflicted
+++ resolved
@@ -25,11 +25,8 @@
             tool_set: Tool set to use. If ``None``, a new ``ToolSet`` is created.
 
         """
-<<<<<<< HEAD
         self.reporting: lair.reporting.Reporting = lair.reporting.Reporting()
-=======
-        self.reporting = lair.reporting.Reporting()
->>>>>>> 4fec26b9
+
         self.last_prompt: str | None = None
         self.last_response: str | None = None
 
