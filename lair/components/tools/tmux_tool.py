--- conflicted
+++ resolved
@@ -113,11 +113,7 @@
             try:
                 self._connect_to_tmux()
             except Exception as connect_error:
-<<<<<<< HEAD
-                raise RuntimeError(f"Tmux server unavailable: {connect_error}")
-=======
-                raise Exception(f"Tmux server unavailable: {connect_error}") from connect_error
->>>>>>> 52a4e397
+                raise RuntimeError(f"Tmux server unavailable: {connect_error}") from connect_error
 
     def _get_output(self, return_mode, *, prune_line=None, window_id=None):
         """
