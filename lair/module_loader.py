--- conflicted
+++ resolved
@@ -54,15 +54,9 @@
         module_info.update({"name": name})  # Add the name into our stored module_info
 
         if name in self.modules:
-<<<<<<< HEAD
             raise ValueError(f"Unable to register repeat name: {name}")
         elif name in self.commands:
             raise ValueError(f"Unable to register repeat command name: {name}")
-=======
-            raise Exception(f"Unable to register repeat name: {name}")
-        elif name in self.commands:
-            raise Exception(f"Unable to register repeat command name: {name}")
->>>>>>> 52a4e397
         else:
             logger.debug(f"Registered module: {name}")
             self.modules[name] = module_info
@@ -70,11 +64,7 @@
 
             for alias in module_info.get("aliases", []):
                 if alias in self.commands:
-<<<<<<< HEAD
                     raise ValueError(f"Unable to register repeat command / alias: {name}")
-=======
-                    raise Exception(f"Unable to register repeat command / alias: {name}")
->>>>>>> 52a4e397
                 self.commands[alias] = module_info["class"]
 
     def _validate_module(self, module):
@@ -86,11 +76,7 @@
             try:
                 jsonschema.validate(instance=module._module_info(), schema=ModuleLoader.MODULE_INFO_SCHEMA)
             except jsonschema.ValidationError as error:
-<<<<<<< HEAD
-                raise ValueError(f"Invalid _module_info: {error}")
-=======
-                raise Exception(f"Invalid _module_info: {error}") from error
->>>>>>> 52a4e397
+                raise ValueError(f"Invalid _module_info: {error}") from error
 
     def import_file(self, filename, module_path):
         logger.debug(f"Importing file: {filename}")
